import { SearchMode } from "agent-twitter-client";
<<<<<<< HEAD
import {composeContext, elizaLogger} from "@ai16z/eliza";
import { generateMessageResponse, generateText } from "@ai16z/eliza";
import { messageCompletionFooter } from "@ai16z/eliza";
=======
import { composeContext } from "@elizaos/core";
import { generateMessageResponse, generateText } from "@elizaos/core";
import { messageCompletionFooter } from "@elizaos/core";
>>>>>>> 4c658d7d
import {
    Content,
    HandlerCallback,
    IAgentRuntime,
    IImageDescriptionService,
    ModelClass,
    ServiceType,
    State,
} from "@elizaos/core";
import { stringToUuid } from "@elizaos/core";
import { ClientBase } from "./base";
import { buildConversationThread, sendTweet, wait } from "./utils.ts";

const twitterSearchTemplate =
    `{{timeline}}

{{providers}}

Recent interactions between {{agentName}} and other users:
{{recentPostInteractions}}

About {{agentName}} (@{{twitterUserName}}):
{{bio}}
{{lore}}
{{topics}}

{{postDirections}}

{{recentPosts}}

# Task: Respond to the following post in the style and perspective of {{agentName}} (aka @{{twitterUserName}}). Write a {{adjective}} response for {{agentName}} to say directly in response to the post. don't generalize.
{{currentPost}}

IMPORTANT: Your response CANNOT be longer than 20 words.
Aim for 1-2 short sentences maximum. Be concise and direct.

Your response should not contain any questions. Brief, concise statements only. No emojis. Use \\n\\n (double spaces) between statements.

` + messageCompletionFooter;

export class TwitterSearchClient {
    client: ClientBase;
    runtime: IAgentRuntime;
    twitterUsername: string;
    private respondedTweets: Set<string> = new Set();

    constructor(client: ClientBase, runtime: IAgentRuntime) {
        this.client = client;
        this.runtime = runtime;
        this.twitterUsername = runtime.getSetting("TWITTER_USERNAME");
    }

    async start() {
        this.engageWithSearchTermsLoop();
    }

    private engageWithSearchTermsLoop() {
        this.engageWithSearchTerms().then();
        const randomMinutes = (Math.floor(Math.random() * (120 - 60 + 1)) + 60);
        elizaLogger.log(`Next twitter search scheduled in ${randomMinutes} seconds`);
        setTimeout(
            () => this.engageWithSearchTermsLoop(),
            randomMinutes * 60 * 1000
        );
    }

    private async engageWithSearchTerms() {
        console.log("Engaging with search terms");
        try {
            const searchTerm = [...this.runtime.character.topics][
                Math.floor(Math.random() * this.runtime.character.topics.length)
            ];

            console.log("Fetching search tweets");
            // TODO: we wait 5 seconds here to avoid getting rate limited on startup, but we should queue
            await new Promise((resolve) => setTimeout(resolve, 5000));
            const recentTweets = await this.client.fetchSearchTweets(
                searchTerm,
                20,
                SearchMode.Top
            );
            console.log("Search tweets fetched");

            const homeTimeline = await this.client.fetchHomeTimeline(50);

            await this.client.cacheTimeline(homeTimeline);

            const formattedHomeTimeline =
                `# ${this.runtime.character.name}'s Home Timeline\n\n` +
                homeTimeline
                    .map((tweet) => {
                        return `ID: ${tweet.id}\nFrom: ${tweet.name} (@${tweet.username})${tweet.inReplyToStatusId ? ` In reply to: ${tweet.inReplyToStatusId}` : ""}\nText: ${tweet.text}\n---\n`;
                    })
                    .join("\n");

            // randomly slice .tweets down to 20
            const slicedTweets = recentTweets.tweets
                .sort(() => Math.random() - 0.5)
                .slice(0, 20);

            if (slicedTweets.length === 0) {
                console.log(
                    "No valid tweets found for the search term",
                    searchTerm
                );
                return;
            }

            const prompt = `
  Here are some tweets related to the search term "${searchTerm}":

  ${[...slicedTweets, ...homeTimeline]
      .filter((tweet) => {
          // ignore tweets where any of the thread tweets contain a tweet by the bot
          const thread = tweet.thread;
          const botTweet = thread.find(
              (t) => t.username === this.twitterUsername
          );
          return !botTweet;
      })
      .map(
          (tweet) => `
    ID: ${tweet.id}${tweet.inReplyToStatusId ? ` In reply to: ${tweet.inReplyToStatusId}` : ""}
    From: ${tweet.name} (@${tweet.username})
    Text: ${tweet.text}
  `
      )
      .join("\n")}

  Which tweet is the most interesting and relevant for Ruby to reply to? Please provide only the ID of the tweet in your response.
  Notes:
    - Respond to English tweets only
    - Respond to tweets that don't have a lot of hashtags, links, URLs or images
    - Respond to tweets that are not retweets
    - Respond to tweets where there is an easy exchange of ideas to have with the user
    - ONLY respond with the ID of the tweet`;

            const mostInterestingTweetResponse = await generateText({
                runtime: this.runtime,
                context: prompt,
                modelClass: ModelClass.SMALL,
            });

            const tweetId = mostInterestingTweetResponse.trim();
            const selectedTweet = slicedTweets.find(
                (tweet) =>
                    tweet.id.toString().includes(tweetId) ||
                    tweetId.includes(tweet.id.toString())
            );

            if (!selectedTweet) {
                console.log("No matching tweet found for the selected ID");
                return console.log("Selected tweet ID:", tweetId);
            }

            console.log("Selected tweet to reply to:", selectedTweet?.text);

            if (selectedTweet.username === this.twitterUsername) {
                console.log("Skipping tweet from bot itself");
                return;
            }

            const conversationId = selectedTweet.conversationId;
            const roomId = stringToUuid(
                conversationId + "-" + this.runtime.agentId
            );

            const userIdUUID = stringToUuid(selectedTweet.userId as string);

            await this.runtime.ensureConnection(
                userIdUUID,
                roomId,
                selectedTweet.username,
                selectedTweet.name,
                "twitter"
            );

            // crawl additional conversation tweets, if there are any
            await buildConversationThread(selectedTweet, this.client);

            const message = {
                id: stringToUuid(selectedTweet.id + "-" + this.runtime.agentId),
                agentId: this.runtime.agentId,
                content: {
                    text: selectedTweet.text,
                    url: selectedTweet.permanentUrl,
                    inReplyTo: selectedTweet.inReplyToStatusId
                        ? stringToUuid(
                              selectedTweet.inReplyToStatusId +
                                  "-" +
                                  this.runtime.agentId
                          )
                        : undefined,
                },
                userId: userIdUUID,
                roomId,
                // Timestamps are in seconds, but we need them in milliseconds
                createdAt: selectedTweet.timestamp * 1000,
            };

            if (!message.content.text) {
                return { text: "", action: "IGNORE" };
            }

            // Fetch replies and retweets
            const replies = selectedTweet.thread;
            const replyContext = replies
                .filter((reply) => reply.username !== this.twitterUsername)
                .map((reply) => `@${reply.username}: ${reply.text}`)
                .join("\n");

            let tweetBackground = "";
            if (selectedTweet.isRetweet) {
                const originalTweet = await this.client.requestQueue.add(() =>
                    this.client.twitterClient.getTweet(selectedTweet.id)
                );
                tweetBackground = `Retweeting @${originalTweet.username}: ${originalTweet.text}`;
            }

            // Generate image descriptions using GPT-4 vision API
            const imageDescriptions = [];
            for (const photo of selectedTweet.photos) {
                const description = await this.runtime
                    .getService<IImageDescriptionService>(
                        ServiceType.IMAGE_DESCRIPTION
                    )
                    .describeImage(photo.url);
                imageDescriptions.push(description);
            }

            let state = await this.runtime.composeState(message, {
                twitterClient: this.client.twitterClient,
                twitterUserName: this.twitterUsername,
                timeline: formattedHomeTimeline,
                tweetContext: `${tweetBackground}

  Original Post:
  By @${selectedTweet.username}
  ${selectedTweet.text}${replyContext.length > 0 && `\nReplies to original post:\n${replyContext}`}
  ${`Original post text: ${selectedTweet.text}`}
  ${selectedTweet.urls.length > 0 ? `URLs: ${selectedTweet.urls.join(", ")}\n` : ""}${imageDescriptions.length > 0 ? `\nImages in Post (Described): ${imageDescriptions.join(", ")}\n` : ""}
  `,
            });

            await this.client.saveRequestMessage(message, state as State);

            const context = composeContext({
                state,
                template:
                    this.runtime.character.templates?.twitterSearchTemplate ||
                    twitterSearchTemplate,
            });

            const responseContent = await generateMessageResponse({
                runtime: this.runtime,
                context,
                modelClass: ModelClass.LARGE,
            });

            responseContent.inReplyTo = message.id;

            const response = responseContent;

            if (!response.text) {
                console.log("Returning: No response text found");
                return;
            }

            console.log(
                `Bot would respond to tweet ${selectedTweet.id} with: ${response.text}`
            );
            try {
                const callback: HandlerCallback = async (response: Content) => {
                    const memories = await sendTweet(
                        this.client,
                        response,
                        message.roomId,
                        this.twitterUsername,
                        tweetId
                    );
                    return memories;
                };

                const responseMessages = await callback(responseContent);

                state = await this.runtime.updateRecentMessageState(state);

                for (const responseMessage of responseMessages) {
                    await this.runtime.messageManager.createMemory(
                        responseMessage,
                        false
                    );
                }

                state = await this.runtime.updateRecentMessageState(state);

                await this.runtime.evaluate(message, state);

                await this.runtime.processActions(
                    message,
                    responseMessages,
                    state,
                    callback
                );

                this.respondedTweets.add(selectedTweet.id);
                const responseInfo = `Context:\n\n${context}\n\nSelected Post: ${selectedTweet.id} - ${selectedTweet.username}: ${selectedTweet.text}\nAgent's Output:\n${response.text}`;

                await this.runtime.cacheManager.set(
                    `twitter/tweet_generation_${selectedTweet.id}.txt`,
                    responseInfo
                );

                await wait();
            } catch (error) {
                console.error(`Error sending response post: ${error}`);
            }
        } catch (error) {
            console.error("Error engaging with search terms:", error);
        }
    }
}<|MERGE_RESOLUTION|>--- conflicted
+++ resolved
@@ -1,13 +1,7 @@
 import { SearchMode } from "agent-twitter-client";
-<<<<<<< HEAD
 import {composeContext, elizaLogger} from "@ai16z/eliza";
 import { generateMessageResponse, generateText } from "@ai16z/eliza";
 import { messageCompletionFooter } from "@ai16z/eliza";
-=======
-import { composeContext } from "@elizaos/core";
-import { generateMessageResponse, generateText } from "@elizaos/core";
-import { messageCompletionFooter } from "@elizaos/core";
->>>>>>> 4c658d7d
 import {
     Content,
     HandlerCallback,
