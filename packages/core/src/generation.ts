--- conflicted
+++ resolved
@@ -596,14 +596,10 @@
                 const { text: openaiResponse } = await aiGenerateText({
                     model: openai.languageModel(model),
                     prompt: context,
-<<<<<<< HEAD
                     system:
                         runtime.character.system ??
                         settings.SYSTEM_PROMPT ??
                         undefined,
-=======
-                    system: system_prompt,
->>>>>>> de981178
                     temperature: temperature,
                     maxTokens: max_response_length,
                     frequencyPenalty: frequency_penalty,
